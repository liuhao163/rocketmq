/*
 * Licensed to the Apache Software Foundation (ASF) under one or more
 * contributor license agreements.  See the NOTICE file distributed with
 * this work for additional information regarding copyright ownership.
 * The ASF licenses this file to You under the Apache License, Version 2.0
 * (the "License"); you may not use this file except in compliance with
 * the License.  You may obtain a copy of the License at
 *
 *     http://www.apache.org/licenses/LICENSE-2.0
 *
 * Unless required by applicable law or agreed to in writing, software
 * distributed under the License is distributed on an "AS IS" BASIS,
 * WITHOUT WARRANTIES OR CONDITIONS OF ANY KIND, either express or implied.
 * See the License for the specific language governing permissions and
 * limitations under the License.
 */
package org.apache.rocketmq.client.impl.consumer;

import java.util.ArrayList;
import java.util.Date;
import java.util.HashMap;
import java.util.HashSet;
import java.util.Iterator;
import java.util.List;
import java.util.Map;
import java.util.Map.Entry;
import java.util.Properties;
import java.util.Set;
import java.util.concurrent.ConcurrentMap;

import org.apache.rocketmq.client.QueryResult;
import org.apache.rocketmq.client.Validators;
import org.apache.rocketmq.client.consumer.DefaultMQPushConsumer;
import org.apache.rocketmq.client.consumer.MessageSelector;
import org.apache.rocketmq.client.consumer.PullCallback;
import org.apache.rocketmq.client.consumer.PullResult;
import org.apache.rocketmq.client.consumer.listener.MessageListener;
import org.apache.rocketmq.client.consumer.listener.MessageListenerConcurrently;
import org.apache.rocketmq.client.consumer.listener.MessageListenerOrderly;
import org.apache.rocketmq.client.consumer.store.LocalFileOffsetStore;
import org.apache.rocketmq.client.consumer.store.OffsetStore;
import org.apache.rocketmq.client.consumer.store.ReadOffsetType;
import org.apache.rocketmq.client.consumer.store.RemoteBrokerOffsetStore;
import org.apache.rocketmq.client.exception.MQBrokerException;
import org.apache.rocketmq.client.exception.MQClientException;
import org.apache.rocketmq.client.hook.ConsumeMessageContext;
import org.apache.rocketmq.client.hook.ConsumeMessageHook;
import org.apache.rocketmq.client.hook.FilterMessageHook;
import org.apache.rocketmq.client.impl.CommunicationMode;
import org.apache.rocketmq.client.impl.MQClientManager;
import org.apache.rocketmq.client.impl.factory.MQClientInstance;
import org.apache.rocketmq.client.log.ClientLogger;
import org.apache.rocketmq.client.stat.ConsumerStatsManager;
import org.apache.rocketmq.common.MixAll;
import org.apache.rocketmq.common.ServiceState;
import org.apache.rocketmq.common.UtilAll;
import org.apache.rocketmq.common.consumer.ConsumeFromWhere;
import org.apache.rocketmq.common.filter.FilterAPI;
import org.apache.rocketmq.common.help.FAQUrl;
import org.apache.rocketmq.logging.InternalLogger;
import org.apache.rocketmq.common.message.Message;
import org.apache.rocketmq.common.message.MessageAccessor;
import org.apache.rocketmq.common.message.MessageConst;
import org.apache.rocketmq.common.message.MessageExt;
import org.apache.rocketmq.common.message.MessageQueue;
import org.apache.rocketmq.common.protocol.body.ConsumeStatus;
import org.apache.rocketmq.common.protocol.body.ConsumerRunningInfo;
import org.apache.rocketmq.common.protocol.body.ProcessQueueInfo;
import org.apache.rocketmq.common.protocol.body.QueueTimeSpan;
import org.apache.rocketmq.common.protocol.heartbeat.ConsumeType;
import org.apache.rocketmq.common.protocol.heartbeat.MessageModel;
import org.apache.rocketmq.common.protocol.heartbeat.SubscriptionData;
import org.apache.rocketmq.common.protocol.route.BrokerData;
import org.apache.rocketmq.common.protocol.route.TopicRouteData;
import org.apache.rocketmq.common.sysflag.PullSysFlag;
import org.apache.rocketmq.remoting.RPCHook;
import org.apache.rocketmq.remoting.common.RemotingHelper;
import org.apache.rocketmq.remoting.exception.RemotingException;

public class DefaultMQPushConsumerImpl implements MQConsumerInner {
    /**
     * Delay some time when exception occur
     */
    private static final long PULL_TIME_DELAY_MILLS_WHEN_EXCEPTION = 3000;
    /**
     * Flow control interval
     */
    private static final long PULL_TIME_DELAY_MILLS_WHEN_FLOW_CONTROL = 50;
    /**
     * Delay some time when suspend pull service
     */
    private static final long PULL_TIME_DELAY_MILLS_WHEN_SUSPEND = 1000;
    private static final long BROKER_SUSPEND_MAX_TIME_MILLIS = 1000 * 15;
    private static final long CONSUMER_TIMEOUT_MILLIS_WHEN_SUSPEND = 1000 * 30;
    private final InternalLogger log = ClientLogger.getLog();
    private final DefaultMQPushConsumer defaultMQPushConsumer;
    private final RebalanceImpl rebalanceImpl = new RebalancePushImpl(this);
    private final ArrayList<FilterMessageHook> filterMessageHookList = new ArrayList<FilterMessageHook>();
    private final long consumerStartTimestamp = System.currentTimeMillis();
    private final ArrayList<ConsumeMessageHook> consumeMessageHookList = new ArrayList<ConsumeMessageHook>();
    private final RPCHook rpcHook;
    private volatile ServiceState serviceState = ServiceState.CREATE_JUST;
    private MQClientInstance mQClientFactory;
    private PullAPIWrapper pullAPIWrapper;
    private volatile boolean pause = false;
    private boolean consumeOrderly = false;
    private MessageListener messageListenerInner;
    private OffsetStore offsetStore;
    private ConsumeMessageService consumeMessageService;
    private long queueFlowControlTimes = 0;
    private long queueMaxSpanFlowControlTimes = 0;

    public DefaultMQPushConsumerImpl(DefaultMQPushConsumer defaultMQPushConsumer, RPCHook rpcHook) {
        this.defaultMQPushConsumer = defaultMQPushConsumer;
        this.rpcHook = rpcHook;
    }

    public void registerFilterMessageHook(final FilterMessageHook hook) {
        this.filterMessageHookList.add(hook);
        log.info("register FilterMessageHook Hook, {}", hook.hookName());
    }

    public boolean hasHook() {
        return !this.consumeMessageHookList.isEmpty();
    }

    public void registerConsumeMessageHook(final ConsumeMessageHook hook) {
        this.consumeMessageHookList.add(hook);
        log.info("register consumeMessageHook Hook, {}", hook.hookName());
    }

    public void executeHookBefore(final ConsumeMessageContext context) {
        if (!this.consumeMessageHookList.isEmpty()) {
            for (ConsumeMessageHook hook : this.consumeMessageHookList) {
                try {
                    hook.consumeMessageBefore(context);
                } catch (Throwable e) {
                }
            }
        }
    }

    public void executeHookAfter(final ConsumeMessageContext context) {
        if (!this.consumeMessageHookList.isEmpty()) {
            for (ConsumeMessageHook hook : this.consumeMessageHookList) {
                try {
                    hook.consumeMessageAfter(context);
                } catch (Throwable e) {
                }
            }
        }
    }

    public void createTopic(String key, String newTopic, int queueNum) throws MQClientException {
        createTopic(key, newTopic, queueNum, 0);
    }

    public void createTopic(String key, String newTopic, int queueNum, int topicSysFlag) throws MQClientException {
        this.mQClientFactory.getMQAdminImpl().createTopic(key, newTopic, queueNum, topicSysFlag);
    }

    public Set<MessageQueue> fetchSubscribeMessageQueues(String topic) throws MQClientException {
        Set<MessageQueue> result = this.rebalanceImpl.getTopicSubscribeInfoTable().get(topic);
        if (null == result) {
            this.mQClientFactory.updateTopicRouteInfoFromNameServer(topic);
            result = this.rebalanceImpl.getTopicSubscribeInfoTable().get(topic);
        }

        if (null == result) {
            throw new MQClientException("The topic[" + topic + "] not exist", null);
        }

        return result;
    }

    public DefaultMQPushConsumer getDefaultMQPushConsumer() {
        return defaultMQPushConsumer;
    }

    public long earliestMsgStoreTime(MessageQueue mq) throws MQClientException {
        return this.mQClientFactory.getMQAdminImpl().earliestMsgStoreTime(mq);
    }

    public long maxOffset(MessageQueue mq) throws MQClientException {
        return this.mQClientFactory.getMQAdminImpl().maxOffset(mq);
    }

    public long minOffset(MessageQueue mq) throws MQClientException {
        return this.mQClientFactory.getMQAdminImpl().minOffset(mq);
    }

    public OffsetStore getOffsetStore() {
        return offsetStore;
    }

    public void setOffsetStore(OffsetStore offsetStore) {
        this.offsetStore = offsetStore;
    }

    public void pullMessage(final PullRequest pullRequest) {
        final ProcessQueue processQueue = pullRequest.getProcessQueue();
        if (processQueue.isDropped()) {
            log.info("the pull request[{}] is dropped.", pullRequest.toString());
            return;
        }

        pullRequest.getProcessQueue().setLastPullTimestamp(System.currentTimeMillis());

        try {
            this.makeSureStateOK();
        } catch (MQClientException e) {
            log.warn("pullMessage exception, consumer state not ok", e);
            this.executePullRequestLater(pullRequest, PULL_TIME_DELAY_MILLS_WHEN_EXCEPTION);
            return;
        }

        if (this.isPause()) {
            log.warn("consumer was paused, execute pull request later. instanceName={}, group={}", this.defaultMQPushConsumer.getInstanceName(), this.defaultMQPushConsumer.getConsumerGroup());
            this.executePullRequestLater(pullRequest, PULL_TIME_DELAY_MILLS_WHEN_SUSPEND);
            return;
        }

        long cachedMessageCount = processQueue.getMsgCount().get();
        long cachedMessageSizeInMiB = processQueue.getMsgSize().get() / (1024 * 1024);

        if (cachedMessageCount > this.defaultMQPushConsumer.getPullThresholdForQueue()) {
            this.executePullRequestLater(pullRequest, PULL_TIME_DELAY_MILLS_WHEN_FLOW_CONTROL);
            if ((queueFlowControlTimes++ % 1000) == 0) {
                log.warn(
                        "the cached message count exceeds the threshold {}, so do flow control, minOffset={}, maxOffset={}, count={}, size={} MiB, pullRequest={}, flowControlTimes={}",
                        this.defaultMQPushConsumer.getPullThresholdForQueue(), processQueue.getMsgTreeMap().firstKey(), processQueue.getMsgTreeMap().lastKey(), cachedMessageCount, cachedMessageSizeInMiB, pullRequest, queueFlowControlTimes);
            }
            return;
        }

        if (cachedMessageSizeInMiB > this.defaultMQPushConsumer.getPullThresholdSizeForQueue()) {
            this.executePullRequestLater(pullRequest, PULL_TIME_DELAY_MILLS_WHEN_FLOW_CONTROL);
            if ((queueFlowControlTimes++ % 1000) == 0) {
                log.warn(
                        "the cached message size exceeds the threshold {} MiB, so do flow control, minOffset={}, maxOffset={}, count={}, size={} MiB, pullRequest={}, flowControlTimes={}",
                        this.defaultMQPushConsumer.getPullThresholdSizeForQueue(), processQueue.getMsgTreeMap().firstKey(), processQueue.getMsgTreeMap().lastKey(), cachedMessageCount, cachedMessageSizeInMiB, pullRequest, queueFlowControlTimes);
            }
            return;
        }

        if (!this.consumeOrderly) {
            if (processQueue.getMaxSpan() > this.defaultMQPushConsumer.getConsumeConcurrentlyMaxSpan()) {
                this.executePullRequestLater(pullRequest, PULL_TIME_DELAY_MILLS_WHEN_FLOW_CONTROL);
                if ((queueMaxSpanFlowControlTimes++ % 1000) == 0) {
                    log.warn(
                            "the queue's messages, span too long, so do flow control, minOffset={}, maxOffset={}, maxSpan={}, pullRequest={}, flowControlTimes={}",
                            processQueue.getMsgTreeMap().firstKey(), processQueue.getMsgTreeMap().lastKey(), processQueue.getMaxSpan(),
                            pullRequest, queueMaxSpanFlowControlTimes);
                }
                return;
            }
        } else {
            if (processQueue.isLocked()) {
                if (!pullRequest.isLockedFirst()) {
                    final long offset = this.rebalanceImpl.computePullFromWhere(pullRequest.getMessageQueue());
                    boolean brokerBusy = offset < pullRequest.getNextOffset();
                    log.info("the first time to pull message, so fix offset from broker. pullRequest: {} NewOffset: {} brokerBusy: {}",
                            pullRequest, offset, brokerBusy);
                    if (brokerBusy) {
                        log.info("[NOTIFYME]the first time to pull message, but pull request offset larger than broker consume offset. pullRequest: {} NewOffset: {}",
                                pullRequest, offset);
                    }

                    pullRequest.setLockedFirst(true);
                    pullRequest.setNextOffset(offset);
                }
            } else {
                this.executePullRequestLater(pullRequest, PULL_TIME_DELAY_MILLS_WHEN_EXCEPTION);
                log.info("pull message later because not locked in broker, {}", pullRequest);
                return;
            }
        }

        final SubscriptionData subscriptionData = this.rebalanceImpl.getSubscriptionInner().get(pullRequest.getMessageQueue().getTopic());
        if (null == subscriptionData) {
            this.executePullRequestLater(pullRequest, PULL_TIME_DELAY_MILLS_WHEN_EXCEPTION);
            log.warn("find the consumer's subscription failed, {}", pullRequest);
            return;
        }

        final long beginTimestamp = System.currentTimeMillis();

        PullCallback pullCallback = new PullCallback() {
            @Override
            public void onSuccess(PullResult pullResult) {
                if (pullResult != null) {
                    pullResult = DefaultMQPushConsumerImpl.this.pullAPIWrapper.processPullResult(pullRequest.getMessageQueue(), pullResult,
                            subscriptionData);

                    switch (pullResult.getPullStatus()) {
                        case FOUND:
                            long prevRequestOffset = pullRequest.getNextOffset();
                            pullRequest.setNextOffset(pullResult.getNextBeginOffset());
                            long pullRT = System.currentTimeMillis() - beginTimestamp;
                            DefaultMQPushConsumerImpl.this.getConsumerStatsManager().incPullRT(pullRequest.getConsumerGroup(),
                                    pullRequest.getMessageQueue().getTopic(), pullRT);

                            long firstMsgOffset = Long.MAX_VALUE;
                            if (pullResult.getMsgFoundList() == null || pullResult.getMsgFoundList().isEmpty()) {
                                DefaultMQPushConsumerImpl.this.executePullRequestImmediately(pullRequest);
                            } else {
                                firstMsgOffset = pullResult.getMsgFoundList().get(0).getQueueOffset();

                                DefaultMQPushConsumerImpl.this.getConsumerStatsManager().incPullTPS(pullRequest.getConsumerGroup(),
                                        pullRequest.getMessageQueue().getTopic(), pullResult.getMsgFoundList().size());

                                boolean dispatchToConsume = processQueue.putMessage(pullResult.getMsgFoundList());
                                DefaultMQPushConsumerImpl.this.consumeMessageService.submitConsumeRequest(
                                        pullResult.getMsgFoundList(),
                                        processQueue,
                                        pullRequest.getMessageQueue(),
                                        dispatchToConsume);

                                if (DefaultMQPushConsumerImpl.this.defaultMQPushConsumer.getPullInterval() > 0) {
                                    DefaultMQPushConsumerImpl.this.executePullRequestLater(pullRequest,
                                            DefaultMQPushConsumerImpl.this.defaultMQPushConsumer.getPullInterval());
                                } else {
                                    DefaultMQPushConsumerImpl.this.executePullRequestImmediately(pullRequest);
                                }
                            }

                            if (pullResult.getNextBeginOffset() < prevRequestOffset
                                    || firstMsgOffset < prevRequestOffset) {
                                log.warn(
                                        "[BUG] pull message result maybe data wrong, nextBeginOffset: {} firstMsgOffset: {} prevRequestOffset: {}",
                                        pullResult.getNextBeginOffset(),
                                        firstMsgOffset,
                                        prevRequestOffset);
                            }

                            break;
                        case NO_NEW_MSG:
                            pullRequest.setNextOffset(pullResult.getNextBeginOffset());

                            DefaultMQPushConsumerImpl.this.correctTagsOffset(pullRequest);

                            DefaultMQPushConsumerImpl.this.executePullRequestImmediately(pullRequest);
                            break;
                        case NO_MATCHED_MSG:
                            pullRequest.setNextOffset(pullResult.getNextBeginOffset());

                            DefaultMQPushConsumerImpl.this.correctTagsOffset(pullRequest);

                            DefaultMQPushConsumerImpl.this.executePullRequestImmediately(pullRequest);
                            break;
                        case OFFSET_ILLEGAL:
                            log.warn("the pull request offset illegal, {} {}",
                                    pullRequest.toString(), pullResult.toString());
                            pullRequest.setNextOffset(pullResult.getNextBeginOffset());

                            pullRequest.getProcessQueue().setDropped(true);
                            DefaultMQPushConsumerImpl.this.executeTaskLater(new Runnable() {

                                @Override
                                public void run() {
                                    try {
                                        DefaultMQPushConsumerImpl.this.offsetStore.updateOffset(pullRequest.getMessageQueue(),
                                                pullRequest.getNextOffset(), false);

                                        DefaultMQPushConsumerImpl.this.offsetStore.persist(pullRequest.getMessageQueue());

                                        DefaultMQPushConsumerImpl.this.rebalanceImpl.removeProcessQueue(pullRequest.getMessageQueue());

                                        log.warn("fix the pull request offset, {}", pullRequest);
                                    } catch (Throwable e) {
                                        log.error("executeTaskLater Exception", e);
                                    }
                                }
                            }, 10000);
                            break;
                        default:
                            break;
                    }
                }
            }

            @Override
            public void onException(Throwable e) {
                if (!pullRequest.getMessageQueue().getTopic().startsWith(MixAll.RETRY_GROUP_TOPIC_PREFIX)) {
                    log.warn("execute the pull request exception", e);
                }

                DefaultMQPushConsumerImpl.this.executePullRequestLater(pullRequest, PULL_TIME_DELAY_MILLS_WHEN_EXCEPTION);
            }
        };

        boolean commitOffsetEnable = false;
        long commitOffsetValue = 0L;
        if (MessageModel.CLUSTERING == this.defaultMQPushConsumer.getMessageModel()) {
            commitOffsetValue = this.offsetStore.readOffset(pullRequest.getMessageQueue(), ReadOffsetType.READ_FROM_MEMORY);
            if (commitOffsetValue > 0) {
                commitOffsetEnable = true;
            }
        }

        String subExpression = null;
        boolean classFilter = false;
        SubscriptionData sd = this.rebalanceImpl.getSubscriptionInner().get(pullRequest.getMessageQueue().getTopic());
        if (sd != null) {
            if (this.defaultMQPushConsumer.isPostSubscriptionWhenPull() && !sd.isClassFilterMode()) {
                subExpression = sd.getSubString();
            }

            classFilter = sd.isClassFilterMode();
        }

        int sysFlag = PullSysFlag.buildSysFlag(
                commitOffsetEnable, // commitOffset
                true, // suspend
                subExpression != null, // subscription
                classFilter // class filter
        );
        try {
            this.pullAPIWrapper.pullKernelImpl(
                    pullRequest.getMessageQueue(),
                    subExpression,
                    subscriptionData.getExpressionType(),
                    subscriptionData.getSubVersion(),
                    pullRequest.getNextOffset(),
                    this.defaultMQPushConsumer.getPullBatchSize(),
                    sysFlag,
                    commitOffsetValue,
                    BROKER_SUSPEND_MAX_TIME_MILLIS,
                    CONSUMER_TIMEOUT_MILLIS_WHEN_SUSPEND,
                    CommunicationMode.ASYNC,
                    pullCallback
            );
        } catch (Exception e) {
            log.error("pullKernelImpl exception", e);
            this.executePullRequestLater(pullRequest, PULL_TIME_DELAY_MILLS_WHEN_EXCEPTION);
        }
    }

    private void makeSureStateOK() throws MQClientException {
        if (this.serviceState != ServiceState.RUNNING) {
            throw new MQClientException("The consumer service state not OK, "
                    + this.serviceState
                    + FAQUrl.suggestTodo(FAQUrl.CLIENT_SERVICE_NOT_OK),
                    null);
        }
    }

    private void executePullRequestLater(final PullRequest pullRequest, final long timeDelay) {
        this.mQClientFactory.getPullMessageService().executePullRequestLater(pullRequest, timeDelay);
    }

    public boolean isPause() {
        return pause;
    }

    public void setPause(boolean pause) {
        this.pause = pause;
    }

    public ConsumerStatsManager getConsumerStatsManager() {
        return this.mQClientFactory.getConsumerStatsManager();
    }

    public void executePullRequestImmediately(final PullRequest pullRequest) {
        this.mQClientFactory.getPullMessageService().executePullRequestImmediately(pullRequest);
    }

    private void correctTagsOffset(final PullRequest pullRequest) {
        if (0L == pullRequest.getProcessQueue().getMsgCount().get()) {
            this.offsetStore.updateOffset(pullRequest.getMessageQueue(), pullRequest.getNextOffset(), true);
        }
    }

    public void executeTaskLater(final Runnable r, final long timeDelay) {
        this.mQClientFactory.getPullMessageService().executeTaskLater(r, timeDelay);
    }

    public QueryResult queryMessage(String topic, String key, int maxNum, long begin, long end)
            throws MQClientException, InterruptedException {
        return this.mQClientFactory.getMQAdminImpl().queryMessage(topic, key, maxNum, begin, end);
    }

    public MessageExt queryMessageByUniqKey(String topic, String uniqKey) throws MQClientException,
            InterruptedException {
        return this.mQClientFactory.getMQAdminImpl().queryMessageByUniqKey(topic, uniqKey);
    }

    public void registerMessageListener(MessageListener messageListener) {
        this.messageListenerInner = messageListener;
    }

    public void resume() {
        this.pause = false;
        doRebalance();
        log.info("resume this consumer, {}", this.defaultMQPushConsumer.getConsumerGroup());
    }

    public void sendMessageBack(MessageExt msg, int delayLevel, final String brokerName)
            throws RemotingException, MQBrokerException, InterruptedException, MQClientException {
        try {
            String brokerAddr = (null != brokerName) ? this.mQClientFactory.findBrokerAddressInPublish(brokerName)
                    : RemotingHelper.parseSocketAddressAddr(msg.getStoreHost());
            this.mQClientFactory.getMQClientAPIImpl().consumerSendMessageBack(brokerAddr, msg,
                    this.defaultMQPushConsumer.getConsumerGroup(), delayLevel, 5000, getMaxReconsumeTimes());
        } catch (Exception e) {
            log.error("sendMessageBack Exception, " + this.defaultMQPushConsumer.getConsumerGroup(), e);

            Message newMsg = new Message(MixAll.getRetryTopic(this.defaultMQPushConsumer.getConsumerGroup()), msg.getBody());

            String originMsgId = MessageAccessor.getOriginMessageId(msg);
            MessageAccessor.setOriginMessageId(newMsg, UtilAll.isBlank(originMsgId) ? msg.getMsgId() : originMsgId);

            newMsg.setFlag(msg.getFlag());
            MessageAccessor.setProperties(newMsg, msg.getProperties());
            MessageAccessor.putProperty(newMsg, MessageConst.PROPERTY_RETRY_TOPIC, msg.getTopic());
            MessageAccessor.setReconsumeTime(newMsg, String.valueOf(msg.getReconsumeTimes() + 1));
            MessageAccessor.setMaxReconsumeTimes(newMsg, String.valueOf(getMaxReconsumeTimes()));
            newMsg.setDelayTimeLevel(3 + msg.getReconsumeTimes());

            this.mQClientFactory.getDefaultMQProducer().send(newMsg);
        }
    }

    private int getMaxReconsumeTimes() {
        // default reconsume times: 16
        if (this.defaultMQPushConsumer.getMaxReconsumeTimes() == -1) {
            return 16;
        } else {
            return this.defaultMQPushConsumer.getMaxReconsumeTimes();
        }
    }

    public synchronized void shutdown() {
        switch (this.serviceState) {
            case CREATE_JUST:
                break;
            case RUNNING:
                this.consumeMessageService.shutdown();
                this.persistConsumerOffset();
                this.mQClientFactory.unregisterConsumer(this.defaultMQPushConsumer.getConsumerGroup());
                this.mQClientFactory.shutdown();
                log.info("the consumer [{}] shutdown OK", this.defaultMQPushConsumer.getConsumerGroup());
                this.rebalanceImpl.destroy();
                this.serviceState = ServiceState.SHUTDOWN_ALREADY;
                break;
            case SHUTDOWN_ALREADY:
                break;
            default:
                break;
        }
    }

    public synchronized void start() throws MQClientException {
        switch (this.serviceState) {
            case CREATE_JUST:
                log.info("the consumer [{}] start beginning. messageModel={}, isUnitMode={}", this.defaultMQPushConsumer.getConsumerGroup(),
                        this.defaultMQPushConsumer.getMessageModel(), this.defaultMQPushConsumer.isUnitMode());
                //防止重复启动先改状态
                this.serviceState = ServiceState.START_FAILED;

                //消费者的配置校验
                this.checkConfig();

                //处理subcription和messageListenerInner
                this.copySubscription();

                //defaultMQPushConsumer的InstanceName改为PID
                if (this.defaultMQPushConsumer.getMessageModel() == MessageModel.CLUSTERING) {
                    this.defaultMQPushConsumer.changeInstanceNameToPID();
                }

                //创建MQClient和生产者共用一个类
                this.mQClientFactory = MQClientManager.getInstance().getAndCreateMQClientInstance(this.defaultMQPushConsumer, this.rpcHook);

                //
                this.rebalanceImpl.setConsumerGroup(this.defaultMQPushConsumer.getConsumerGroup());
                this.rebalanceImpl.setMessageModel(this.defaultMQPushConsumer.getMessageModel());
                //默认是AllocateMessageQueueAveragely
                this.rebalanceImpl.setAllocateMessageQueueStrategy(this.defaultMQPushConsumer.getAllocateMessageQueueStrategy());
                this.rebalanceImpl.setmQClientFactory(this.mQClientFactory);

                //初始化拉取消息的Api封装类
                this.pullAPIWrapper = new PullAPIWrapper(
                        mQClientFactory,
                        this.defaultMQPushConsumer.getConsumerGroup(), isUnitMode());
                this.pullAPIWrapper.registerFilterMessageHook(filterMessageHookList);

<<<<<<< HEAD
                //初始化OffsetStore
=======
                //初始化OffsetStore，根据消息类型，如果是广播LocalFileOffsetStore，如果是集群消息需要RemoteBrokerOffsetStore
                //RemoteBrokerOffsetStore 从broker获取topic的
>>>>>>> 6aebfd82
                if (this.defaultMQPushConsumer.getOffsetStore() != null) {
                    this.offsetStore = this.defaultMQPushConsumer.getOffsetStore();
                } else {
                    switch (this.defaultMQPushConsumer.getMessageModel()) {
                        case BROADCASTING:
                            this.offsetStore = new LocalFileOffsetStore(this.mQClientFactory, this.defaultMQPushConsumer.getConsumerGroup());
                            break;
                        case CLUSTERING:
                            this.offsetStore = new RemoteBrokerOffsetStore(this.mQClientFactory, this.defaultMQPushConsumer.getConsumerGroup());
                            break;
                        default:
                            break;
                    }
                    this.defaultMQPushConsumer.setOffsetStore(this.offsetStore);
                }
                //加载offset
                this.offsetStore.load();

                //根据消费方式初始化并且启动consumeMessageService todo 重点看
                if (this.getMessageListenerInner() instanceof MessageListenerOrderly) {
                    this.consumeOrderly = true;
                    this.consumeMessageService =
                            new ConsumeMessageOrderlyService(this, (MessageListenerOrderly) this.getMessageListenerInner());
                } else if (this.getMessageListenerInner() instanceof MessageListenerConcurrently) {
                    this.consumeOrderly = false;
                    this.consumeMessageService =
                            new ConsumeMessageConcurrentlyService(this, (MessageListenerConcurrently) this.getMessageListenerInner());
                }
                this.consumeMessageService.start();

<<<<<<< HEAD
                //注册消费者放到内存中
=======
                //mqClinetInstance注册消费者到内存中
>>>>>>> 6aebfd82
                boolean registerOK = mQClientFactory.registerConsumer(this.defaultMQPushConsumer.getConsumerGroup(), this);
                if (!registerOK) {
                    this.serviceState = ServiceState.CREATE_JUST;
                    this.consumeMessageService.shutdown();
                    throw new MQClientException("The consumer group[" + this.defaultMQPushConsumer.getConsumerGroup()
                            + "] has been created before, specify another name please." + FAQUrl.suggestTodo(FAQUrl.GROUP_NAME_DUPLICATE_URL),
                            null);
                }

                mQClientFactory.start();
                log.info("the consumer [{}] start OK.", this.defaultMQPushConsumer.getConsumerGroup());
                this.serviceState = ServiceState.RUNNING;
                break;
            case RUNNING:
            case START_FAILED:
            case SHUTDOWN_ALREADY:
                throw new MQClientException("The PushConsumer service state not OK, maybe started once, "
                        + this.serviceState
                        + FAQUrl.suggestTodo(FAQUrl.CLIENT_SERVICE_NOT_OK),
                        null);
            default:
                break;
        }

        this.updateTopicSubscribeInfoWhenSubscriptionChanged();
        this.mQClientFactory.checkClientInBroker();
        this.mQClientFactory.sendHeartbeatToAllBrokerWithLock();
        this.mQClientFactory.rebalanceImmediately();
    }

    //消费者配置校验
    private void checkConfig() throws MQClientException {
        Validators.checkGroup(this.defaultMQPushConsumer.getConsumerGroup());

        if (null == this.defaultMQPushConsumer.getConsumerGroup()) {
            throw new MQClientException(
                    "consumerGroup is null"
                            + FAQUrl.suggestTodo(FAQUrl.CLIENT_PARAMETER_CHECK_URL),
                    null);
        }

        if (this.defaultMQPushConsumer.getConsumerGroup().equals(MixAll.DEFAULT_CONSUMER_GROUP)) {
            throw new MQClientException(
                    "consumerGroup can not equal "
                            + MixAll.DEFAULT_CONSUMER_GROUP
                            + ", please specify another one."
                            + FAQUrl.suggestTodo(FAQUrl.CLIENT_PARAMETER_CHECK_URL),
                    null);
        }

        if (null == this.defaultMQPushConsumer.getMessageModel()) {
            throw new MQClientException(
                    "messageModel is null"
                            + FAQUrl.suggestTodo(FAQUrl.CLIENT_PARAMETER_CHECK_URL),
                    null);
        }

        if (null == this.defaultMQPushConsumer.getConsumeFromWhere()) {
            throw new MQClientException(
                    "consumeFromWhere is null"
                            + FAQUrl.suggestTodo(FAQUrl.CLIENT_PARAMETER_CHECK_URL),
                    null);
        }

        Date dt = UtilAll.parseDate(this.defaultMQPushConsumer.getConsumeTimestamp(), UtilAll.YYYYMMDDHHMMSS);
        if (null == dt) {
            throw new MQClientException(
                    "consumeTimestamp is invalid, the valid format is yyyyMMddHHmmss,but received "
                            + this.defaultMQPushConsumer.getConsumeTimestamp()
                            + " " + FAQUrl.suggestTodo(FAQUrl.CLIENT_PARAMETER_CHECK_URL), null);
        }

        // allocateMessageQueueStrategy
        if (null == this.defaultMQPushConsumer.getAllocateMessageQueueStrategy()) {
            throw new MQClientException(
                    "allocateMessageQueueStrategy is null"
                            + FAQUrl.suggestTodo(FAQUrl.CLIENT_PARAMETER_CHECK_URL),
                    null);
        }

        // subscription
        if (null == this.defaultMQPushConsumer.getSubscription()) {
            throw new MQClientException(
                    "subscription is null"
                            + FAQUrl.suggestTodo(FAQUrl.CLIENT_PARAMETER_CHECK_URL),
                    null);
        }

        // messageListener
        if (null == this.defaultMQPushConsumer.getMessageListener()) {
            throw new MQClientException(
                    "messageListener is null"
                            + FAQUrl.suggestTodo(FAQUrl.CLIENT_PARAMETER_CHECK_URL),
                    null);
        }

        boolean orderly = this.defaultMQPushConsumer.getMessageListener() instanceof MessageListenerOrderly;
        boolean concurrently = this.defaultMQPushConsumer.getMessageListener() instanceof MessageListenerConcurrently;
        if (!orderly && !concurrently) {
            throw new MQClientException(
                    "messageListener must be instanceof MessageListenerOrderly or MessageListenerConcurrently"
                            + FAQUrl.suggestTodo(FAQUrl.CLIENT_PARAMETER_CHECK_URL),
                    null);
        }

        // consumeThreadMin
        if (this.defaultMQPushConsumer.getConsumeThreadMin() < 1
                || this.defaultMQPushConsumer.getConsumeThreadMin() > 1000) {
            throw new MQClientException(
                    "consumeThreadMin Out of range [1, 1000]"
                            + FAQUrl.suggestTodo(FAQUrl.CLIENT_PARAMETER_CHECK_URL),
                    null);
        }

        // consumeThreadMax
        if (this.defaultMQPushConsumer.getConsumeThreadMax() < 1 || this.defaultMQPushConsumer.getConsumeThreadMax() > 1000) {
            throw new MQClientException(
                    "consumeThreadMax Out of range [1, 1000]"
                            + FAQUrl.suggestTodo(FAQUrl.CLIENT_PARAMETER_CHECK_URL),
                    null);
        }

        // consumeThreadMin can't be larger than consumeThreadMax
        if (this.defaultMQPushConsumer.getConsumeThreadMin() > this.defaultMQPushConsumer.getConsumeThreadMax()) {
            throw new MQClientException(
                    "consumeThreadMin (" + this.defaultMQPushConsumer.getConsumeThreadMin() + ") "
                            + "is larger than consumeThreadMax (" + this.defaultMQPushConsumer.getConsumeThreadMax() + ")",
                    null);
        }

        // consumeConcurrentlyMaxSpan
        if (this.defaultMQPushConsumer.getConsumeConcurrentlyMaxSpan() < 1
                || this.defaultMQPushConsumer.getConsumeConcurrentlyMaxSpan() > 65535) {
            throw new MQClientException(
                    "consumeConcurrentlyMaxSpan Out of range [1, 65535]"
                            + FAQUrl.suggestTodo(FAQUrl.CLIENT_PARAMETER_CHECK_URL),
                    null);
        }

        // pullThresholdForQueue
        if (this.defaultMQPushConsumer.getPullThresholdForQueue() < 1 || this.defaultMQPushConsumer.getPullThresholdForQueue() > 65535) {
            throw new MQClientException(
                    "pullThresholdForQueue Out of range [1, 65535]"
                            + FAQUrl.suggestTodo(FAQUrl.CLIENT_PARAMETER_CHECK_URL),
                    null);
        }

        // pullThresholdForTopic
        if (this.defaultMQPushConsumer.getPullThresholdForTopic() != -1) {
            if (this.defaultMQPushConsumer.getPullThresholdForTopic() < 1 || this.defaultMQPushConsumer.getPullThresholdForTopic() > 6553500) {
                throw new MQClientException(
                        "pullThresholdForTopic Out of range [1, 6553500]"
                                + FAQUrl.suggestTodo(FAQUrl.CLIENT_PARAMETER_CHECK_URL),
                        null);
            }
        }

        // pullThresholdSizeForQueue
        if (this.defaultMQPushConsumer.getPullThresholdSizeForQueue() < 1 || this.defaultMQPushConsumer.getPullThresholdSizeForQueue() > 1024) {
            throw new MQClientException(
                    "pullThresholdSizeForQueue Out of range [1, 1024]"
                            + FAQUrl.suggestTodo(FAQUrl.CLIENT_PARAMETER_CHECK_URL),
                    null);
        }

        if (this.defaultMQPushConsumer.getPullThresholdSizeForTopic() != -1) {
            // pullThresholdSizeForTopic
            if (this.defaultMQPushConsumer.getPullThresholdSizeForTopic() < 1 || this.defaultMQPushConsumer.getPullThresholdSizeForTopic() > 102400) {
                throw new MQClientException(
                        "pullThresholdSizeForTopic Out of range [1, 102400]"
                                + FAQUrl.suggestTodo(FAQUrl.CLIENT_PARAMETER_CHECK_URL),
                        null);
            }
        }

        // pullInterval
        if (this.defaultMQPushConsumer.getPullInterval() < 0 || this.defaultMQPushConsumer.getPullInterval() > 65535) {
            throw new MQClientException(
                    "pullInterval Out of range [0, 65535]"
                            + FAQUrl.suggestTodo(FAQUrl.CLIENT_PARAMETER_CHECK_URL),
                    null);
        }

        // consumeMessageBatchMaxSize
        if (this.defaultMQPushConsumer.getConsumeMessageBatchMaxSize() < 1
                || this.defaultMQPushConsumer.getConsumeMessageBatchMaxSize() > 1024) {
            throw new MQClientException(
                    "consumeMessageBatchMaxSize Out of range [1, 1024]"
                            + FAQUrl.suggestTodo(FAQUrl.CLIENT_PARAMETER_CHECK_URL),
                    null);
        }

        // pullBatchSize
        if (this.defaultMQPushConsumer.getPullBatchSize() < 1 || this.defaultMQPushConsumer.getPullBatchSize() > 1024) {
            throw new MQClientException(
                    "pullBatchSize Out of range [1, 1024]"
                            + FAQUrl.suggestTodo(FAQUrl.CLIENT_PARAMETER_CHECK_URL),
                    null);
        }
    }

    private void copySubscription() throws MQClientException {
        try {
            //生成过滤tag的Subscription
            Map<String, String> sub = this.defaultMQPushConsumer.getSubscription();
            if (sub != null) {
                for (final Map.Entry<String, String> entry : sub.entrySet()) {
                    final String topic = entry.getKey();
                    final String subString = entry.getValue();
                    SubscriptionData subscriptionData = FilterAPI.buildSubscriptionData(this.defaultMQPushConsumer.getConsumerGroup(),
                            topic, subString);
                    this.rebalanceImpl.getSubscriptionInner().put(topic, subscriptionData);
                }
            }

            //赋值messageListenerInner
            if (null == this.messageListenerInner) {
                this.messageListenerInner = this.defaultMQPushConsumer.getMessageListener();
            }

            switch (this.defaultMQPushConsumer.getMessageModel()) {
                case BROADCASTING:
                    break;
                case CLUSTERING:
                    //如果是集群消费，将subscriptionData提供给retryTopic
                    final String retryTopic = MixAll.getRetryTopic(this.defaultMQPushConsumer.getConsumerGroup());
                    SubscriptionData subscriptionData = FilterAPI.buildSubscriptionData(this.defaultMQPushConsumer.getConsumerGroup(),
                            retryTopic, SubscriptionData.SUB_ALL);
                    this.rebalanceImpl.getSubscriptionInner().put(retryTopic, subscriptionData);
                    break;
                default:
                    break;
            }
        } catch (Exception e) {
            throw new MQClientException("subscription exception", e);
        }
    }

    public MessageListener getMessageListenerInner() {
        return messageListenerInner;
    }

    private void updateTopicSubscribeInfoWhenSubscriptionChanged() {
        Map<String, SubscriptionData> subTable = this.getSubscriptionInner();
        if (subTable != null) {
            for (final Map.Entry<String, SubscriptionData> entry : subTable.entrySet()) {
                final String topic = entry.getKey();
                this.mQClientFactory.updateTopicRouteInfoFromNameServer(topic);
            }
        }
    }

    public ConcurrentMap<String, SubscriptionData> getSubscriptionInner() {
        return this.rebalanceImpl.getSubscriptionInner();
    }

    public void subscribe(String topic, String subExpression) throws MQClientException {
        try {
            SubscriptionData subscriptionData = FilterAPI.buildSubscriptionData(this.defaultMQPushConsumer.getConsumerGroup(),
                    topic, subExpression);
            this.rebalanceImpl.getSubscriptionInner().put(topic, subscriptionData);
            if (this.mQClientFactory != null) {
                this.mQClientFactory.sendHeartbeatToAllBrokerWithLock();
            }
        } catch (Exception e) {
            throw new MQClientException("subscription exception", e);
        }
    }

    public void subscribe(String topic, String fullClassName, String filterClassSource) throws MQClientException {
        try {
            SubscriptionData subscriptionData = FilterAPI.buildSubscriptionData(this.defaultMQPushConsumer.getConsumerGroup(),
                    topic, "*");
            subscriptionData.setSubString(fullClassName);
            subscriptionData.setClassFilterMode(true);
            subscriptionData.setFilterClassSource(filterClassSource);
            this.rebalanceImpl.getSubscriptionInner().put(topic, subscriptionData);
            if (this.mQClientFactory != null) {
                this.mQClientFactory.sendHeartbeatToAllBrokerWithLock();
            }

        } catch (Exception e) {
            throw new MQClientException("subscription exception", e);
        }
    }

    public void subscribe(final String topic, final MessageSelector messageSelector) throws MQClientException {
        try {
            if (messageSelector == null) {
                subscribe(topic, SubscriptionData.SUB_ALL);
                return;
            }

            SubscriptionData subscriptionData = FilterAPI.build(topic,
                    messageSelector.getExpression(), messageSelector.getExpressionType());

            this.rebalanceImpl.getSubscriptionInner().put(topic, subscriptionData);
            if (this.mQClientFactory != null) {
                this.mQClientFactory.sendHeartbeatToAllBrokerWithLock();
            }
        } catch (Exception e) {
            throw new MQClientException("subscription exception", e);
        }
    }

    public void suspend() {
        this.pause = true;
        log.info("suspend this consumer, {}", this.defaultMQPushConsumer.getConsumerGroup());
    }

    public void unsubscribe(String topic) {
        this.rebalanceImpl.getSubscriptionInner().remove(topic);
    }

    public void updateConsumeOffset(MessageQueue mq, long offset) {
        this.offsetStore.updateOffset(mq, offset, false);
    }

    public void updateCorePoolSize(int corePoolSize) {
        this.consumeMessageService.updateCorePoolSize(corePoolSize);
    }

    public MessageExt viewMessage(String msgId)
            throws RemotingException, MQBrokerException, InterruptedException, MQClientException {
        return this.mQClientFactory.getMQAdminImpl().viewMessage(msgId);
    }

    public RebalanceImpl getRebalanceImpl() {
        return rebalanceImpl;
    }

    public boolean isConsumeOrderly() {
        return consumeOrderly;
    }

    public void setConsumeOrderly(boolean consumeOrderly) {
        this.consumeOrderly = consumeOrderly;
    }

    public void resetOffsetByTimeStamp(long timeStamp)
            throws RemotingException, MQBrokerException, InterruptedException, MQClientException {
        for (String topic : rebalanceImpl.getSubscriptionInner().keySet()) {
            Set<MessageQueue> mqs = rebalanceImpl.getTopicSubscribeInfoTable().get(topic);
            Map<MessageQueue, Long> offsetTable = new HashMap<MessageQueue, Long>();
            if (mqs != null) {
                for (MessageQueue mq : mqs) {
                    long offset = searchOffset(mq, timeStamp);
                    offsetTable.put(mq, offset);
                }
                this.mQClientFactory.resetOffset(topic, groupName(), offsetTable);
            }
        }
    }

    public long searchOffset(MessageQueue mq, long timestamp) throws MQClientException {
        return this.mQClientFactory.getMQAdminImpl().searchOffset(mq, timestamp);
    }

    @Override
    public String groupName() {
        return this.defaultMQPushConsumer.getConsumerGroup();
    }

    @Override
    public MessageModel messageModel() {
        return this.defaultMQPushConsumer.getMessageModel();
    }

    @Override
    public ConsumeType consumeType() {
        return ConsumeType.CONSUME_PASSIVELY;
    }

    @Override
    public ConsumeFromWhere consumeFromWhere() {
        return this.defaultMQPushConsumer.getConsumeFromWhere();
    }

    @Override
    public Set<SubscriptionData> subscriptions() {
        Set<SubscriptionData> subSet = new HashSet<SubscriptionData>();

        subSet.addAll(this.rebalanceImpl.getSubscriptionInner().values());

        return subSet;
    }

    @Override
    public void doRebalance() {
        if (!this.pause) {
            this.rebalanceImpl.doRebalance(this.isConsumeOrderly());
        }
    }

    @Override
    public void persistConsumerOffset() {
        try {
            this.makeSureStateOK();
            Set<MessageQueue> mqs = new HashSet<MessageQueue>();
            Set<MessageQueue> allocateMq = this.rebalanceImpl.getProcessQueueTable().keySet();
            mqs.addAll(allocateMq);

            this.offsetStore.persistAll(mqs);
        } catch (Exception e) {
            log.error("group: " + this.defaultMQPushConsumer.getConsumerGroup() + " persistConsumerOffset exception", e);
        }
    }

    @Override
    public void updateTopicSubscribeInfo(String topic, Set<MessageQueue> info) {
        Map<String, SubscriptionData> subTable = this.getSubscriptionInner();
        if (subTable != null) {
            if (subTable.containsKey(topic)) {
                this.rebalanceImpl.topicSubscribeInfoTable.put(topic, info);
            }
        }
    }

    @Override
    public boolean isSubscribeTopicNeedUpdate(String topic) {
        Map<String, SubscriptionData> subTable = this.getSubscriptionInner();
        if (subTable != null) {
            if (subTable.containsKey(topic)) {
                return !this.rebalanceImpl.topicSubscribeInfoTable.containsKey(topic);
            }
        }

        return false;
    }

    @Override
    public boolean isUnitMode() {
        return this.defaultMQPushConsumer.isUnitMode();
    }

    @Override
    public ConsumerRunningInfo consumerRunningInfo() {
        ConsumerRunningInfo info = new ConsumerRunningInfo();

        Properties prop = MixAll.object2Properties(this.defaultMQPushConsumer);

        prop.put(ConsumerRunningInfo.PROP_CONSUME_ORDERLY, String.valueOf(this.consumeOrderly));
        prop.put(ConsumerRunningInfo.PROP_THREADPOOL_CORE_SIZE, String.valueOf(this.consumeMessageService.getCorePoolSize()));
        prop.put(ConsumerRunningInfo.PROP_CONSUMER_START_TIMESTAMP, String.valueOf(this.consumerStartTimestamp));

        info.setProperties(prop);

        Set<SubscriptionData> subSet = this.subscriptions();
        info.getSubscriptionSet().addAll(subSet);

        Iterator<Entry<MessageQueue, ProcessQueue>> it = this.rebalanceImpl.getProcessQueueTable().entrySet().iterator();
        while (it.hasNext()) {
            Entry<MessageQueue, ProcessQueue> next = it.next();
            MessageQueue mq = next.getKey();
            ProcessQueue pq = next.getValue();

            ProcessQueueInfo pqinfo = new ProcessQueueInfo();
            pqinfo.setCommitOffset(this.offsetStore.readOffset(mq, ReadOffsetType.MEMORY_FIRST_THEN_STORE));
            pq.fillProcessQueueInfo(pqinfo);
            info.getMqTable().put(mq, pqinfo);
        }

        for (SubscriptionData sd : subSet) {
            ConsumeStatus consumeStatus = this.mQClientFactory.getConsumerStatsManager().consumeStatus(this.groupName(), sd.getTopic());
            info.getStatusTable().put(sd.getTopic(), consumeStatus);
        }

        return info;
    }

    public MQClientInstance getmQClientFactory() {
        return mQClientFactory;
    }

    public void setmQClientFactory(MQClientInstance mQClientFactory) {
        this.mQClientFactory = mQClientFactory;
    }

    public ServiceState getServiceState() {
        return serviceState;
    }

    //Don't use this deprecated setter, which will be removed soon.
    @Deprecated
    public synchronized void setServiceState(ServiceState serviceState) {
        this.serviceState = serviceState;
    }

    public void adjustThreadPool() {
        long computeAccTotal = this.computeAccumulationTotal();
        long adjustThreadPoolNumsThreshold = this.defaultMQPushConsumer.getAdjustThreadPoolNumsThreshold();

        long incThreshold = (long) (adjustThreadPoolNumsThreshold * 1.0);

        long decThreshold = (long) (adjustThreadPoolNumsThreshold * 0.8);

        if (computeAccTotal >= incThreshold) {
            this.consumeMessageService.incCorePoolSize();
        }

        if (computeAccTotal < decThreshold) {
            this.consumeMessageService.decCorePoolSize();
        }
    }

    private long computeAccumulationTotal() {
        long msgAccTotal = 0;
        ConcurrentMap<MessageQueue, ProcessQueue> processQueueTable = this.rebalanceImpl.getProcessQueueTable();
        Iterator<Entry<MessageQueue, ProcessQueue>> it = processQueueTable.entrySet().iterator();
        while (it.hasNext()) {
            Entry<MessageQueue, ProcessQueue> next = it.next();
            ProcessQueue value = next.getValue();
            msgAccTotal += value.getMsgAccCnt();
        }

        return msgAccTotal;
    }

    public List<QueueTimeSpan> queryConsumeTimeSpan(final String topic)
            throws RemotingException, MQClientException, InterruptedException, MQBrokerException {
        List<QueueTimeSpan> queueTimeSpan = new ArrayList<QueueTimeSpan>();
        TopicRouteData routeData = this.mQClientFactory.getMQClientAPIImpl().getTopicRouteInfoFromNameServer(topic, 3000);
        for (BrokerData brokerData : routeData.getBrokerDatas()) {
            String addr = brokerData.selectBrokerAddr();
            queueTimeSpan.addAll(this.mQClientFactory.getMQClientAPIImpl().queryConsumeTimeSpan(addr, topic, groupName(), 3000));
        }

        return queueTimeSpan;
    }

    public ConsumeMessageService getConsumeMessageService() {
        return consumeMessageService;
    }

    public void setConsumeMessageService(ConsumeMessageService consumeMessageService) {
        this.consumeMessageService = consumeMessageService;

    }
}<|MERGE_RESOLUTION|>--- conflicted
+++ resolved
@@ -585,12 +585,8 @@
                         this.defaultMQPushConsumer.getConsumerGroup(), isUnitMode());
                 this.pullAPIWrapper.registerFilterMessageHook(filterMessageHookList);
 
-<<<<<<< HEAD
-                //初始化OffsetStore
-=======
                 //初始化OffsetStore，根据消息类型，如果是广播LocalFileOffsetStore，如果是集群消息需要RemoteBrokerOffsetStore
                 //RemoteBrokerOffsetStore 从broker获取topic的
->>>>>>> 6aebfd82
                 if (this.defaultMQPushConsumer.getOffsetStore() != null) {
                     this.offsetStore = this.defaultMQPushConsumer.getOffsetStore();
                 } else {
@@ -621,11 +617,7 @@
                 }
                 this.consumeMessageService.start();
 
-<<<<<<< HEAD
-                //注册消费者放到内存中
-=======
                 //mqClinetInstance注册消费者到内存中
->>>>>>> 6aebfd82
                 boolean registerOK = mQClientFactory.registerConsumer(this.defaultMQPushConsumer.getConsumerGroup(), this);
                 if (!registerOK) {
                     this.serviceState = ServiceState.CREATE_JUST;
