--- conflicted
+++ resolved
@@ -87,7 +87,6 @@
         }
     }
 
-    //new BrokerController
     public static BrokerController createBrokerController(String[] args) {
         System.setProperty(RemotingCommand.REMOTING_VERSION_KEY, Integer.toString(MQVersion.CURRENT_VERSION));
 
@@ -108,26 +107,16 @@
                 System.exit(-1);
             }
 
-<<<<<<< HEAD
-            //即是netty的client，又是server，其中server监听10911端口
-=======
             //todo创建config对象，即是server端又是client端
->>>>>>> 32dc0255
             final BrokerConfig brokerConfig = new BrokerConfig();
             final NettyServerConfig nettyServerConfig = new NettyServerConfig();
             final NettyClientConfig nettyClientConfig = new NettyClientConfig();
 
             nettyClientConfig.setUseTLS(Boolean.parseBoolean(System.getProperty(TLS_ENABLE,
                 String.valueOf(TlsSystemConfig.tlsMode == TlsMode.ENFORCING))));
-<<<<<<< HEAD
-            nettyServerConfig.setListenPort(10911);
-
-            //message保存的配置
-=======
             nettyServerConfig.setListenPort(10911);//监听Broker的监听端口
 
             //访问存储层的配置
->>>>>>> 32dc0255
             final MessageStoreConfig messageStoreConfig = new MessageStoreConfig();
 
             if (BrokerRole.SLAVE == messageStoreConfig.getBrokerRole()) {
